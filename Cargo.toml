[package]
name = "rename_files"
<<<<<<< HEAD
version = "0.1.2"
=======
version = "0.1.6"
>>>>>>> b5dde600
authors = ["Ethan Skowronski-Lutz"]
edition = "2021"
[lints.rust]
unsafe_code = { level = "forbid" }

[dependencies]
# assert_fs = "1"
# chrono = "0.4"
clap = { version = "4", features = ["derive", "wrap_help"] }
# derive_more = "0.99"
# indicatif = "0.17"
# itertools = "0.13"
owo-colors = "4"
# quickcheck = "1"
# quickcheck_macros = "1"
regex = { version = "1", features = ["logging"] }
tracing = "0.1"
tracing-subscriber = { version = "0.3", features = ["chrono", "env-filter"] }
walkdir = "2"<|MERGE_RESOLUTION|>--- conflicted
+++ resolved
@@ -1,12 +1,9 @@
 [package]
 name = "rename_files"
-<<<<<<< HEAD
-version = "0.1.2"
-=======
 version = "0.1.6"
->>>>>>> b5dde600
 authors = ["Ethan Skowronski-Lutz"]
 edition = "2021"
+
 [lints.rust]
 unsafe_code = { level = "forbid" }
 
